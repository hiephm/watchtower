--- conflicted
+++ resolved
@@ -8,12 +8,13 @@
 
 	"strconv"
 
+	"github.com/containrrr/watchtower/actions"
+	cliApp "github.com/containrrr/watchtower/app"
+	"github.com/containrrr/watchtower/container"
+	"github.com/containrrr/watchtower/notifications"
 	"github.com/robfig/cron"
 	log "github.com/sirupsen/logrus"
 	"github.com/urfave/cli"
-	"github.com/containrrr/watchtower/actions"
-	"github.com/containrrr/watchtower/container"
-	"github.com/containrrr/watchtower/notifications"
 )
 
 // DockerAPIMinVersion is the version of the docker API, which is minimally required by
@@ -32,7 +33,7 @@
 	monitorOnly  bool
 	enableLabel  bool
 	notifier     *notifications.Notifier
-	timeout		 time.Duration
+	timeout      time.Duration
 )
 
 func init() {
@@ -41,169 +42,21 @@
 
 func main() {
 	app := cli.NewApp()
+	InitApp(app)
+	cliApp.SetupCliFlags(app)
+
+	if err := app.Run(os.Args); err != nil {
+		log.Fatal(err)
+	}
+}
+
+// InitApp initializes urfave app metadata and sets up entrypoints
+func InitApp(app *cli.App) {
 	app.Name = "watchtower"
 	app.Version = version + " - " + commit + " - " + date
 	app.Usage = "Automatically update running Docker containers"
 	app.Before = before
 	app.Action = start
-	app.Flags = []cli.Flag{
-		cli.StringFlag{
-			Name:   "host, H",
-			Usage:  "daemon socket to connect to",
-			Value:  "unix:///var/run/docker.sock",
-			EnvVar: "DOCKER_HOST",
-		},
-		cli.IntFlag{
-			Name:   "interval, i",
-			Usage:  "poll interval (in seconds)",
-			Value:  300,
-			EnvVar: "WATCHTOWER_POLL_INTERVAL",
-		},
-		cli.StringFlag{
-			Name:   "schedule, s",
-			Usage:  "the cron expression which defines when to update",
-			EnvVar: "WATCHTOWER_SCHEDULE",
-		},
-		cli.BoolFlag{
-			Name:   "no-pull",
-			Usage:  "do not pull new images",
-			EnvVar: "WATCHTOWER_NO_PULL",
-		},
-		cli.BoolFlag{
-			Name:   "no-restart",
-			Usage:  "do not restart containers",
-			EnvVar: "WATCHTOWER_NO_RESTART",
-		},
-		cli.BoolFlag{
-			Name:   "cleanup",
-			Usage:  "remove old images after updating",
-			EnvVar: "WATCHTOWER_CLEANUP",
-		},
-		cli.BoolFlag{
-			Name:   "tlsverify",
-			Usage:  "use TLS and verify the remote",
-			EnvVar: "DOCKER_TLS_VERIFY",
-		},
-		cli.DurationFlag{
-			Name:	"stop-timeout",
-			Usage:	"timeout before container is forcefully stopped",
-			Value:	time.Second * 10,
-			EnvVar:	"WATCHTOWER_TIMEOUT",
-		},
-		cli.BoolFlag{
-			Name:   "label-enable",
-			Usage:  "watch containers where the com.centurylinklabs.watchtower.enable label is true",
-			EnvVar: "WATCHTOWER_LABEL_ENABLE",
-		},
-		cli.BoolFlag{
-			Name:  "debug",
-			Usage: "enable debug mode with verbose logging",
-		},
-		cli.StringSliceFlag{
-			Name:   "notifications",
-			Value:  &cli.StringSlice{},
-			Usage:  "notification types to send (valid: email, slack, msteams)",
-			EnvVar: "WATCHTOWER_NOTIFICATIONS",
-		},
-		cli.StringFlag{
-			Name:   "notifications-level",
-			Usage:  "The log level used for sending notifications. Possible values: \"panic\", \"fatal\", \"error\", \"warn\", \"info\" or \"debug\"",
-			EnvVar: "WATCHTOWER_NOTIFICATIONS_LEVEL",
-			Value:  "info",
-		},
-		cli.StringFlag{
-			Name:   "notification-email-from",
-			Usage:  "Address to send notification e-mails from",
-			EnvVar: "WATCHTOWER_NOTIFICATION_EMAIL_FROM",
-		},
-		cli.StringFlag{
-			Name:   "notification-email-to",
-			Usage:  "Address to send notification e-mails to",
-			EnvVar: "WATCHTOWER_NOTIFICATION_EMAIL_TO",
-		},
-		cli.StringFlag{
-			Name:   "notification-email-server",
-			Usage:  "SMTP server to send notification e-mails through",
-			EnvVar: "WATCHTOWER_NOTIFICATION_EMAIL_SERVER",
-		},
-		cli.IntFlag{
-			Name:   "notification-email-server-port",
-			Usage:  "SMTP server port to send notification e-mails through",
-			Value:  25,
-			EnvVar: "WATCHTOWER_NOTIFICATION_EMAIL_SERVER_PORT",
-		},
-		cli.BoolFlag{
-			Name: "notification-email-server-tls-skip-verify",
-			Usage: "Controls whether watchtower verifies the SMTP server's certificate chain and host name. " +
-				"If set, TLS accepts any certificate " +
-				"presented by the server and any host name in that certificate. " +
-				"In this mode, TLS is susceptible to man-in-the-middle attacks. " +
-				"This should be used only for testing.",
-			EnvVar: "WATCHTOWER_NOTIFICATION_EMAIL_SERVER_TLS_SKIP_VERIFY",
-		},
-		cli.StringFlag{
-			Name:   "notification-email-server-user",
-			Usage:  "SMTP server user for sending notifications",
-			EnvVar: "WATCHTOWER_NOTIFICATION_EMAIL_SERVER_USER",
-		},
-		cli.StringFlag{
-			Name:   "notification-email-server-password",
-			Usage:  "SMTP server password for sending notifications",
-			EnvVar: "WATCHTOWER_NOTIFICATION_EMAIL_SERVER_PASSWORD",
-		},
-<<<<<<< HEAD
-		cli.StringFlag{
-			Name:   "notification-slack-hook-url",
-			Usage:  "The Slack Hook URL to send notifications to",
-			EnvVar: "WATCHTOWER_NOTIFICATION_SLACK_HOOK_URL",
-		},
-		cli.StringFlag{
-			Name:   "notification-slack-identifier",
-			Usage:  "A string which will be used to identify the messages coming from this watchtower instance. Default if omitted is \"watchtower\"",
-			EnvVar: "WATCHTOWER_NOTIFICATION_SLACK_IDENTIFIER",
-			Value:  "watchtower",
-		},
-		cli.StringFlag{
-			Name:   "notification-slack-channel",
-			Usage:  "A string which overrides the webhook's default channel. Example: #my-custom-channel",
-			EnvVar: "WATCHTOWER_NOTIFICATION_SLACK_CHANNEL",
-		},
-		cli.StringFlag{
-			Name:   "notification-slack-icon-emoji",
-			Usage:  "An emoji code string to use in place of the default icon",
-			EnvVar: "WATCHTOWER_NOTIFICATION_SLACK_ICON_EMOJI",
-		},
-		cli.StringFlag{
-			Name:   "notification-slack-icon-url",
-			Usage:  "An icon image URL string to use in place of the default icon",
-			EnvVar: "WATCHTOWER_NOTIFICATION_SLACK_ICON_URL",
-		},
-		cli.StringFlag{
-			Name:   "notification-msteams-hook",
-			Usage:  "The MSTeams WebHook URL to send notifications to",
-			EnvVar: "WATCHTOWER_NOTIFICATION_MSTEAMS_HOOK_URL",
-		},
-		cli.BoolFlag{
-			Name:   "notification-msteams-data",
-			Usage:  "The MSTeams notifier will try to extract log entry fields as MSTeams message facts",
-			EnvVar: "WATCHTOWER_NOTIFICATION_MSTEAMS_USE_LOG_DATA",
-		},
-		cli.BoolFlag{
-			Name:   "monitor-only",
-			Usage:  "Will only monitor for new images, not update the containers",
-			EnvVar: "WATCHTOWER_MONITOR_ONLY",
-		},
-=======
-                cli.BoolFlag{
-                        Name:  "oneshot",
-                        Usage: "Run once now and exit",
-                },
->>>>>>> d7481511
-	}
-
-	if err := app.Run(os.Args); err != nil {
-		log.Fatal(err)
-	}
 }
 
 func before(c *cli.Context) error {
@@ -222,10 +75,8 @@
 		scheduleSpec = "@every " + strconv.Itoa(c.Int("interval")) + "s"
 	}
 
-	cleanup = c.GlobalBool("cleanup")
-	noRestart = c.GlobalBool("no-restart")
-	monitorOnly = c.GlobalBool("monitor-only")
-	timeout = c.GlobalDuration("stop-timeout")
+	readFlags(c)
+
 	if timeout < 0 {
 		log.Fatal("Please specify a positive value for timeout value.")
 	}
@@ -245,41 +96,25 @@
 
 func start(c *cli.Context) error {
 	names := c.Args()
-        if c.GlobalBool("oneshot") {
-		log.SetLevel(log.DebugLevel)
-		log.Info("OneShot run: " + time.Now().String())
-	        notifier.StartNotification()
-		if err := actions.Update(client, names, cleanup, noRestart); err != nil {
-			log.Println(err)
-		}
-		notifier.SendNotification()
-        } else {
-		if err := actions.CheckPrereqs(client, cleanup); err != nil {
-			log.Fatal(err)
-		}
-
-		tryLockSem := make(chan bool, 1)
-		tryLockSem <- true
-
-		cron := cron.New()
-		err := cron.AddFunc(
-			scheduleSpec,
-			func() {
-				select {
-				case v := <-tryLockSem:
-					defer func() { tryLockSem <- v }()
-					notifier.StartNotification()
-					if err := actions.Update(client, names, cleanup, noRestart); err != nil {
-						log.Println(err)
-					}
-					notifier.SendNotification()
-				default:
-					log.Debug("Skipped another update already running.")
-				}
-
-<<<<<<< HEAD
 	filter := container.BuildFilter(names, enableLabel)
 
+	if c.GlobalBool("run-once") {
+		log.Info("Running a one time update.")
+		runUpdatesWithNotifications(filter)
+		os.Exit(1)
+		return nil
+	}
+
+	if err := actions.CheckPrereqs(client, cleanup); err != nil {
+		log.Fatal(err)
+	}
+
+	runUpgradesOnSchedule(filter)
+	os.Exit(1)
+	return nil
+}
+
+func runUpgradesOnSchedule(filter container.Filter) error {
 	tryLockSem := make(chan bool, 1)
 	tryLockSem <- true
 
@@ -290,50 +125,58 @@
 			select {
 			case v := <-tryLockSem:
 				defer func() { tryLockSem <- v }()
-				notifier.StartNotification()
-				updateParams := actions.UpdateParams{
-					Filter: filter,
-					Cleanup: cleanup,
-					NoRestart: noRestart,
-					Timeout: timeout,
-					MonitorOnly: monitorOnly,
-				}
-				if err := actions.Update(client, updateParams); err != nil {
-					log.Println(err)
-=======
-				nextRuns := cron.Entries()
-				if len(nextRuns) > 0 {
-					log.Debug("Scheduled next run: " + nextRuns[0].Next.String())
->>>>>>> d7481511
-				}
-			})
-
-		if err != nil {
-			return err
-		}
-
-		log.Info("First run: " + cron.Entries()[0].Schedule.Next(time.Now()).String())
-		cron.Start()
-		// Graceful shut-down on SIGINT/SIGTERM
-		interrupt := make(chan os.Signal, 1)
-		signal.Notify(interrupt, os.Interrupt)
-		signal.Notify(interrupt, syscall.SIGTERM)
-
-		<-interrupt
-		cron.Stop()
-		log.Info("Waiting for running update to be finished...")
-		<-tryLockSem
-		os.Exit(1)
-	}
-	return nil
+				runUpdatesWithNotifications(filter)
+			default:
+				log.Debug("Skipped another update already running.")
+			}
+
+			nextRuns := cron.Entries()
+			if len(nextRuns) > 0 {
+				log.Debug("Scheduled next run: " + nextRuns[0].Next.String())
+			}
+		})
+
+	if err != nil {
+		return err
+	}
+
+	log.Debug("Starting Watchtower and scheduling first run: " + cron.Entries()[0].Schedule.Next(time.Now()).String())
+	cron.Start()
+
+	// Graceful shut-down on SIGINT/SIGTERM
+	interrupt := make(chan os.Signal, 1)
+	signal.Notify(interrupt, os.Interrupt)
+	signal.Notify(interrupt, syscall.SIGTERM)
+
+	<-interrupt
+	cron.Stop()
+	log.Info("Waiting for running update to be finished...")
+	<-tryLockSem
+	return nil
+}
+
+func runUpdatesWithNotifications(filter container.Filter) {
+	notifier.StartNotification()
+	updateParams := actions.UpdateParams{
+		Filter:      filter,
+		Cleanup:     cleanup,
+		NoRestart:   noRestart,
+		Timeout:     timeout,
+		MonitorOnly: monitorOnly,
+	}
+	err := actions.Update(client, updateParams)
+	if err != nil {
+		log.Println(err)
+	}
 }
 
 func setEnvOptStr(env string, opt string) error {
-	if opt != "" && opt != os.Getenv(env) {
-		err := os.Setenv(env, opt)
-		if err != nil {
-			return err
-		}
+	if opt == "" || opt == os.Getenv(env) {
+		return nil
+	}
+	err := os.Setenv(env, opt)
+	if err != nil {
+		return err
 	}
 	return nil
 }
@@ -355,4 +198,11 @@
 	err = setEnvOptStr("DOCKER_API_VERSION", DockerAPIMinVersion)
 
 	return err
+}
+
+func readFlags(c *cli.Context) {
+	cleanup = c.GlobalBool("cleanup")
+	noRestart = c.GlobalBool("no-restart")
+	monitorOnly = c.GlobalBool("monitor-only")
+	timeout = c.GlobalDuration("stop-timeout")
 }